--- conflicted
+++ resolved
@@ -104,44 +104,9 @@
     print_range(range(8.0, 1.0).step(-2.0));
     cout << "\n";
 
-<<<<<<< HEAD
-    for (auto i : indices("foobar").step(2))
-        cout << i << '\n';
-
-    auto s1 = range(1, 8).step(2).size();
-    cout << "Expected result for 'range(1, 8).step(2).size()' is 4: " << std::boolalpha << (s1 == 4) << '\n';
-    if (s1 != 4) {
-        cout << " - found " << s1 << " instead!\n";
-    }
-
-    auto s2 = range(8.0, 1.0).step(-2.0).size();
-    cout << "Expected result for 'range(8.0, 1.0).step(-2.0).size()' is 4: " << std::boolalpha << (s2 == 4) << '\n';
-    if (s2 != 4) {
-        cout << " - found " << s2 << " instead!\n";
-    }
-
-    auto s3 = range(8, 1).step(-2).size();
-    cout << "Expected result for 'range(8, 1).step(-2).size()' is 4: " << std::boolalpha << (s3 == 4) << '\n';
-    if (s3 != 4) {
-        cout << " - found " << s3 << " instead!\n";
-    }
-
-    auto s4 = range(0.1, 0.11).step(2).size();
-    cout << "Expected result for 'range(0.1, 0.11).step(2).size()' is 1: " << std::boolalpha << (s4 == 1) << '\n';
-    if (s4 != 1) {
-        cout << " - found " << s4 << " instead!\n";
-    }
-
-    auto s5 = range(-7, 1).step(7).size();
-    cout << "Expected result for 'range(-7, 1).step(7).size()' is 1: " << std::boolalpha << (s5 == 2) << '\n';
-    if (s5 != 2) {
-        cout << " - found " << s5 << " instead!\n";
-    }
-=======
     test_range_size(range(1, 8).step(2));
     test_range_size(range(8.0, 1.0).step(-2.0));
     test_range_size(range(8, 1).step(-2));
     test_range_size(range(0.1, 0.11).step(2));
     test_range_size(range(-7, 1).step(7));
->>>>>>> a47d9928
 }